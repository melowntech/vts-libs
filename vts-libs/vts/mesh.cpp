--- conflicted
+++ resolved
@@ -304,13 +304,6 @@
     if (storage::gzipped(in)) {
         // looks like a gzip
         bio::filtering_istream gzipped;
-<<<<<<< HEAD
-        gzipped.exceptions(in.exceptions());
-        gzipped.push(bio::gzip_decompressor());
-        auto rin(bio::restrict(in, table.entries[0].start,
-                                   table.entries[0].size));
-        gzipped.push(rin);
-=======
 
         // create and add decompressor
         gzipped.push
@@ -323,7 +316,6 @@
 
         gzipped.exceptions(in.exceptions());
 
->>>>>>> c5c0e55b
         detail::loadMeshProper(gzipped, path, mesh);
     } else {
         // raw file
