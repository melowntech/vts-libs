--- conflicted
+++ resolved
@@ -453,15 +453,10 @@
                           , const CloneOptions &co
                           , const TilesetIdSet &tilesets)
 {
-<<<<<<< HEAD
-    driver::OldAggregatedOptions dopts;
-    dopts.storagePath = fs::absolute(storage.path());
-=======
     driver::AggregatedOptions dopts;
     dopts.storagePath = (co.absolutize()
                          ? fs::absolute(storagePath)
                          : storagePath);
->>>>>>> c5c0e55b
     dopts.tilesets = tilesets;
 
     // TODO: use first non-empty path element
@@ -478,15 +473,10 @@
                           , const CloneOptions &co
                           , const TilesetIdSet &tilesets)
 {
-<<<<<<< HEAD
-    driver::OldAggregatedOptions dopts;
-    dopts.storagePath = fs::absolute(storage.path());
-=======
     driver::AggregatedOptions dopts;
     dopts.storagePath = (co.absolutize()
                          ? fs::absolute(storage.path())
                          : storage.path());
->>>>>>> c5c0e55b
     dopts.tilesets = tilesets;
 
     auto driver(Driver::create(dopts, co));
