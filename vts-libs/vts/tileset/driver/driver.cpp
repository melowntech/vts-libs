--- conflicted
+++ resolved
@@ -217,7 +217,7 @@
     throw;
 }
 
-<<<<<<< HEAD
+
 namespace {
 
 boost::any relocateOptions(const boost::any &options
@@ -277,7 +277,8 @@
     auto tmpPath(utility::addExtension(configPath, ".tmp"));
     tileset::saveConfig(tmpPath, config);
     fs::rename(tmpPath, configPath);
-=======
+}
+
 bool Driver::check(const boost::filesystem::path &root)
 {
     try {
@@ -286,7 +287,6 @@
         return false;
     }
     return true;
->>>>>>> 5a7c3ecf
 }
 
 namespace driver {
