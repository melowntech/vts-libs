--- conflicted
+++ resolved
@@ -67,7 +67,6 @@
     bool sameType_;
 };
 
-<<<<<<< HEAD
 class RelocateOptions {
 public:
     RelocateOptions() : dryRun(false) {}
@@ -107,7 +106,6 @@
     return os << rule.prefix << '=' << rule.replacement;
 }
 
-=======
 /** Glue creation options.
  */
 struct GlueCreationOptions {
@@ -124,7 +122,6 @@
     {}
 };
 
->>>>>>> 5a7c3ecf
 } } // namespace vadstena::vts
 
 #endif // vadstena_libs_vts_options_hpp_included_